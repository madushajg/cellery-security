--- conflicted
+++ resolved
@@ -35,160 +35,4 @@
         <module>auth</module>
         <module>widgets</module>
     </modules>
-<<<<<<< HEAD
-
-    <dependencyManagement>
-        <dependencies>
-            <dependency>
-                <groupId>org.wso2.siddhi</groupId>
-                <artifactId>siddhi-core</artifactId>
-                <version>${siddhi.version}</version>
-            </dependency>
-            <dependency>
-                <groupId>org.apache.commons</groupId>
-                <artifactId>commons-lang3</artifactId>
-                <version>${commons.lang.version}</version>
-            </dependency>
-            <dependency>
-                <groupId>org.wso2.siddhi</groupId>
-                <artifactId>siddhi-query-api</artifactId>
-                <version>${siddhi.version}</version>
-            </dependency>
-            <dependency>
-                <groupId>org.wso2.siddhi</groupId>
-                <artifactId>siddhi-annotations</artifactId>
-                <version>${siddhi.version}</version>
-            </dependency>
-            <dependency>
-                <groupId>org.wso2.siddhi</groupId>
-                <artifactId>siddhi-query-compiler</artifactId>
-                <version>${siddhi.version}</version>
-            </dependency>
-            <dependency>
-                <groupId>com.google.protobuf</groupId>
-                <artifactId>protobuf-java</artifactId>
-                <version>${protobuf.java.version}</version>
-            </dependency>
-            <dependency>
-                <groupId>org.wso2.vick</groupId>
-                <artifactId>gogoproto-java</artifactId>
-                <version>${vick.version}</version>
-            </dependency>
-            <dependency>
-                <groupId>io.grpc</groupId>
-                <artifactId>grpc-stub</artifactId>
-                <version>${grpc.stub.version}</version>
-            </dependency>
-            <dependency>
-                <groupId>com.google.api.grpc</groupId>
-                <artifactId>proto-google-common-protos</artifactId>
-                <version>${proto.google.common.proto}</version>
-            </dependency>
-            <dependency>
-                <groupId>io.grpc</groupId>
-                <artifactId>grpc-protobuf</artifactId>
-                <version>${grpc.protobuf.version}</version>
-            </dependency>
-            <dependency>
-                <groupId>io.grpc.wso2</groupId>
-                <artifactId>grpc-wso2</artifactId>
-                <version>${grpc.wso2.version}</version>
-            </dependency>
-            <dependency>
-                <groupId>io.zipkin.zipkin2</groupId>
-                <artifactId>zipkin</artifactId>
-                <version>${zipkin.version}</version>
-            </dependency>
-            <dependency>
-                <groupId>commons-io</groupId>
-                <artifactId>commons-io</artifactId>
-                <version>${commons.io.version}</version>
-            </dependency>
-            <dependency>
-                <groupId>org.apache.thrift</groupId>
-                <artifactId>libthrift</artifactId>
-                <version>${thrift.version}</version>
-            </dependency>
-            <dependency>
-                <groupId>org.apache.synapse</groupId>
-                <artifactId>synapse-core</artifactId>
-                <version>${synapse.core.version}</version>
-            </dependency>
-            <dependency>
-                <groupId>io.opentracing</groupId>
-                <artifactId>opentracing-api</artifactId>
-                <version>${open.tracing.version}</version>
-            </dependency>
-            <dependency>
-                <groupId>io.opentracing.brave</groupId>
-                <artifactId>brave-opentracing</artifactId>
-                <version>${brave.open.tracing.version}</version>
-            </dependency>
-            <dependency>
-                <groupId>io.zipkin.reporter2</groupId>
-                <artifactId>zipkin-reporter</artifactId>
-                <version>${zipkin.reporter.version}</version>
-            </dependency>
-            <dependency>
-                <groupId>io.zipkin.reporter2</groupId>
-                <artifactId>zipkin-sender-urlconnection</artifactId>
-                <version>${zipkin.reporter.version}</version>
-            </dependency>
-
-            <!--Auth components-->
-            <dependency>
-                <groupId>org.wso2.vick</groupId>
-                <artifactId>org.wso2.vick.auth.extensions</artifactId>
-                <version>${vick.version}</version>
-            </dependency>
-            <dependency>
-                <groupId>org.wso2.vick</groupId>
-                <artifactId>org.wso2.vick.auth.sts.core</artifactId>
-                <version>${vick.version}</version>
-            </dependency>
-        </dependencies>
-    </dependencyManagement>
-
-    <build>
-        <pluginManagement>
-            <plugins>
-                <plugin>
-                    <groupId>org.apache.felix</groupId>
-                    <artifactId>maven-bundle-plugin</artifactId>
-                    <extensions>true</extensions>
-                    <configuration>
-                        <obrRepository>NONE</obrRepository>
-                    </configuration>
-                </plugin>
-            </plugins>
-        </pluginManagement>
-    </build>
-    <properties>
-        <maven.checkstyleplugin.version>2.17</maven.checkstyleplugin.version>
-        <maven.checkstyle.version>7.8.2</maven.checkstyle.version>
-        <org.wso2.transport.http.version>6.0.163</org.wso2.transport.http.version>
-        <org.wso2.carbon.messaging.version>3.0.2</org.wso2.carbon.messaging.version>
-
-        <siddhi.version>4.1.38</siddhi.version>
-        <commons.lang.version>3.7</commons.lang.version>
-        <commons.io.version>2.6</commons.io.version>
-        <vick.version>${project.version}</vick.version>
-
-        <!-- external jars for receiver -->
-        <protobuf.java.version>3.6.1</protobuf.java.version>
-        <grpc.stub.version>1.15.0</grpc.stub.version>
-        <proto.google.common.proto>1.12.0</proto.google.common.proto>
-        <grpc.protobuf.version>1.15.0</grpc.protobuf.version>
-        <grpc.wso2.version>1.15.0.wso2v1</grpc.wso2.version>
-
-        <!-- External Jars for Tracing Synapse Handler -->
-        <zipkin.version>2.11.6</zipkin.version>
-        <zipkin.reporter.version>2.5.0</zipkin.reporter.version>
-        <thrift.version>0.10.0</thrift.version>
-        <synapse.core.version>2.1.7-wso2v80</synapse.core.version>
-        <open.tracing.version>0.31.0</open.tracing.version>
-        <brave.open.tracing.version>0.29.0</brave.open.tracing.version>
-    </properties>
-=======
->>>>>>> dc97508a
 </project>